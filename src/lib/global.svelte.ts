--- conflicted
+++ resolved
@@ -1,9 +1,6 @@
 import { browser } from '$app/environment';
 import { get, writable, type Writable } from 'svelte/store';
 import toast from 'svelte-french-toast';
-<<<<<<< HEAD
-import { findNodeById, isContribution, reorderNode, wouldCreateCycle } from '$lib/protocol';
-=======
 // V5: Import from v5 protocol and stores
 import { 
 	findNodeById, 
@@ -12,7 +9,6 @@
 	wouldCreateCycle,
 	createRootNode
 } from '$lib/commons/v5/protocol';
->>>>>>> 1c542108
 import { userPub } from '$lib/state/auth.svelte';
 import { myRecognitionTreeStore as userTree } from '$lib/commons/v5/stores.svelte';
 
